--- conflicted
+++ resolved
@@ -52,11 +52,7 @@
 $ pip install -e .
 ```
 
-<<<<<<< HEAD
-Then you can use the nappy commands, `napsys` and `napopt`, in the terminal and can import `nappy` package in python programs.
-=======
 Then you can use the nappy commands, `napsys`, in the terminal and can import `nappy` package in python programs.
->>>>>>> bdaccaf9
 
 For details, please see the [documentation](http://ryokbys.web.nitech.ac.jp/contents/nap_docs) or ask me via e-mail (kobayashi.ryo[at]nitech.ac.jp).
 
